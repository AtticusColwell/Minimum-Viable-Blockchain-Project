--- conflicted
+++ resolved
@@ -321,17 +321,6 @@
 # impossible to build a valid transaction given the inputs and outputs, you
 # should return None. Do not verify that the inputs are unspent.
 def build_transaction(inputs: List[Input], outputs: List[Output], signing_key: SigningKey) -> Optional[Transaction]:
-<<<<<<< HEAD
-    # prototyped logic
-    # # Init a transaction has w empty signing key
-    # # Bytes to sign = transaction.bytes to sign
-    # # Sign bytes using signing key
-    # # signature = signing_key.sign(bytes)
-    # # Pass in new signature to tx
-    # # tx.update_number()
-    # # return tx
-=======
->>>>>>> bb0aaeca
 
     if not inputs or not outputs:
         return None
